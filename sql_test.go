--- conflicted
+++ resolved
@@ -395,19 +395,13 @@
 
 var (
 	sqlcList   []*SqlConnect
-<<<<<<< HEAD
-=======
 	sqlc2List  []*SqlConnect
->>>>>>> 81380c9e
 	dbtypeList []string
 )
 
 var _setupTestSqlConnect _testSetupOrTeardownFunc = func(t *testing.T, testName string) {
 	sqlcList = make([]*SqlConnect, 0)
-<<<<<<< HEAD
-=======
 	sqlc2List = make([]*SqlConnect, 0)
->>>>>>> 81380c9e
 	dbtypeList = make([]string, 0)
 	urlMap := sqlGetUrlFromEnv()
 	for dbtype, info := range urlMap {
@@ -440,8 +434,13 @@
 		} else if sqlc == nil {
 			t.Fatalf("%s failed: nil", testName+"/"+dbtype)
 		}
-<<<<<<< HEAD
+		if err2 != nil {
+			t.Fatalf("%s failed: error [%s]", testName+"/"+dbtype, err2)
+		} else if sqlc2 == nil {
+			t.Fatalf("%s failed: nil", testName+"/"+dbtype)
+		}
 		sqlcList = append(sqlcList, sqlc)
+		sqlc2List = append(sqlc2List, sqlc2)
 		dbtypeList = append(dbtypeList, dbtype)
 	}
 }
@@ -452,26 +451,6 @@
 			go sqlc.Close()
 		}
 	}
-}
-
-=======
-		if err2 != nil {
-			t.Fatalf("%s failed: error [%s]", testName+"/"+dbtype, err2)
-		} else if sqlc2 == nil {
-			t.Fatalf("%s failed: nil", testName+"/"+dbtype)
-		}
-		sqlcList = append(sqlcList, sqlc)
-		sqlc2List = append(sqlc2List, sqlc2)
-		dbtypeList = append(dbtypeList, dbtype)
-	}
-}
-
-var _teardownTestSqlConnect _testSetupOrTeardownFunc = func(t *testing.T, testName string) {
-	for _, sqlc := range sqlcList {
-		if sqlc != nil {
-			go sqlc.Close()
-		}
-	}
 	for _, sqlc2 := range sqlc2List {
 		if sqlc2 != nil {
 			go sqlc2.Close()
@@ -479,7 +458,6 @@
 	}
 }
 
->>>>>>> 81380c9e
 func TestSqlConnect_Unicode(t *testing.T) {
 	testName := "TestSqlConnect_Unicode"
 	teardownTest := setupTest(t, testName, _setupTestSqlConnect, _teardownTestSqlConnect)
